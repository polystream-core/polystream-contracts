[profile.default]
src = "src"
out = "out"
libs = ["lib"]
remappings = [
    "@syncswapcontracts/=lib/core-contracts/contracts/",
<<<<<<< HEAD
    "@layerbank-contracts/=lib/contracts/",
=======
    "@layerbankcontracts/=lib/layerbank/",
>>>>>>> 93f34c4e
    "@openzeppelin/=lib/openzeppelin-contracts/",
    "@aave/=lib/aave-v3-origin/src/",
    "@forge-std/=lib/forge-std/src/",
]

# See more config options https://github.com/foundry-rs/foundry/blob/master/crates/config/README.md#all-options<|MERGE_RESOLUTION|>--- conflicted
+++ resolved
@@ -4,11 +4,7 @@
 libs = ["lib"]
 remappings = [
     "@syncswapcontracts/=lib/core-contracts/contracts/",
-<<<<<<< HEAD
     "@layerbank-contracts/=lib/contracts/",
-=======
-    "@layerbankcontracts/=lib/layerbank/",
->>>>>>> 93f34c4e
     "@openzeppelin/=lib/openzeppelin-contracts/",
     "@aave/=lib/aave-v3-origin/src/",
     "@forge-std/=lib/forge-std/src/",
